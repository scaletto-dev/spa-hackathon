--- conflicted
+++ resolved
@@ -5,13 +5,8 @@
 
 import axios from 'axios';
 import { 
-<<<<<<< HEAD
-  Service, 
-  ServiceCategory,
-=======
   Service,
   ServiceWithCategory,
->>>>>>> c5e64bc4
   ServicesResponse, 
   ServiceParams, 
   ServiceDetailResponse,
@@ -48,11 +43,7 @@
   },
 
   /**
-<<<<<<< HEAD
-   * Get a single service by ID or slug
-=======
    * Get a single service by ID with full category details
->>>>>>> c5e64bc4
    */
   getServiceById: async (id: string): Promise<ServiceWithCategory> => {
     const { data } = await axios.get(`${API_URL}/api/v1/services/${id}`);
@@ -61,11 +52,7 @@
 };
 
 // Re-export types for convenience
-<<<<<<< HEAD
-export type { Service, ServiceCategory, ServicesResponse, ServiceParams, ServiceDetailResponse };
-=======
 export type { Service, ServiceWithCategory, ServicesResponse, ServiceParams, ServiceDetailResponse };
->>>>>>> c5e64bc4
 
 // Re-export format utilities for convenience
 export { formatPrice, formatDuration, formatOperatingHours } from '../utils/format';
