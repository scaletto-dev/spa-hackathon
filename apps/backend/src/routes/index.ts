--- conflicted
+++ resolved
@@ -10,12 +10,9 @@
 import blogRoutes from './blog.routes';
 import userRoutes from './user.routes';
 import aiRoutes from './ai.routes';
-<<<<<<< HEAD
 import supportRoutes from './support.routes';
-=======
 import bookingRoutes from './booking.routes';
 import { configureAdminRoutes } from './admin';
->>>>>>> c91f4d3f
 
 /**
  * Configure all application routes
@@ -50,14 +47,11 @@
     app.use('/api/v1/user', userRoutes);
     app.use('/api/v1/blog', blogRoutes);
     app.use('/api/v1/ai', aiRoutes);
-<<<<<<< HEAD
     app.use('/api/v1/support', supportRoutes);
-=======
     app.use('/api/v1/bookings', bookingRoutes);
 
     // Admin routes
     const adminRouter = Router();
     configureAdminRoutes(adminRouter);
     app.use('/api/v1/admin', adminRouter);
->>>>>>> c91f4d3f
 }