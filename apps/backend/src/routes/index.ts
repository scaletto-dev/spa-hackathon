import { Express, Router } from "express";
import healthRoutes from "./health.routes";
import servicesRoutes from "./services.routes";
import branchesRoutes from "./branches.routes";
import categoriesRoutes from "./categories.routes";
import contactRoutes from "./contact.routes";
import uploadRoutes from "./upload.routes";
import authRoutes from "./auth.routes";
import reviewsRoutes from "./reviews.routes";
import blogRoutes from "./blog.routes";
import userRoutes from "./user.routes";
<<<<<<< HEAD
import bookingRoutes from "./booking.routes";
=======
import { configureAdminRoutes } from "./admin";
>>>>>>> 4b5e3816

/**
 * Configure all application routes
 *
 * Mounts route handlers at their respective paths:
 * - /api/health - Health check endpoint (no /v1 prefix)
 * - /api/v1/services - Service catalog routes
 * - /api/v1/categories - Service category routes
 * - /api/v1/branches - Branch location routes
 * - /api/v1/auth - Authentication routes (with rate limiting)
 * - /api/v1/user - User profile management routes (requires authentication)
 * - /api/v1/admin - Admin management routes (requires admin authentication)
 * - /api/v1/bookings - Booking management routes
 * - /api/v1/availability - Availability check routes
 * - /api/v1/blog - Blog post routes
 * - /api/v1/upload - Image upload routes (with rate limiting)
 * 
 * @param app - Express application instance
 */
export function configureRoutes(app: Express): void {
   // Health check (no /v1 prefix)
   app.use("/api/health", healthRoutes);
   // API v1 routes
   app.use("/api/v1/services", servicesRoutes);
   app.use("/api/v1/categories", categoriesRoutes);
   app.use("/api/v1/branches", branchesRoutes);
   app.use("/api/v1/reviews", reviewsRoutes);
   app.use("/api/v1/contact", contactRoutes);
   app.use('/api/v1/upload', uploadRoutes);
   app.use('/api/v1/auth', authRoutes);
   app.use('/api/v1/user', userRoutes);
   app.use('/api/v1/blog', blogRoutes);
<<<<<<< HEAD
   app.use('/api/v1/bookings', bookingRoutes);
=======
   
   // Admin routes
   const adminRouter = Router();
   configureAdminRoutes(adminRouter);
   app.use('/api/v1/admin', adminRouter);
>>>>>>> 4b5e3816
}<|MERGE_RESOLUTION|>--- conflicted
+++ resolved
@@ -9,11 +9,8 @@
 import reviewsRoutes from "./reviews.routes";
 import blogRoutes from "./blog.routes";
 import userRoutes from "./user.routes";
-<<<<<<< HEAD
 import bookingRoutes from "./booking.routes";
-=======
 import { configureAdminRoutes } from "./admin";
->>>>>>> 4b5e3816
 
 /**
  * Configure all application routes
@@ -46,13 +43,10 @@
    app.use('/api/v1/auth', authRoutes);
    app.use('/api/v1/user', userRoutes);
    app.use('/api/v1/blog', blogRoutes);
-<<<<<<< HEAD
    app.use('/api/v1/bookings', bookingRoutes);
-=======
    
    // Admin routes
    const adminRouter = Router();
    configureAdminRoutes(adminRouter);
    app.use('/api/v1/admin', adminRouter);
->>>>>>> 4b5e3816
 }