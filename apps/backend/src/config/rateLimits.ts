import rateLimit from "express-rate-limit";

/**
 * Rate Limiter Configurations
 *
 * Protects API endpoints from abuse by limiting the number of requests
 * from a single IP address within a time window.
 */

/**
 * Auth Rate Limiter
 *
 * Applied to authentication endpoints (/api/v1/auth/*)
 * Limit: 5 requests per minute per IP
 *
 * Prevents brute force attacks on OTP verification and login endpoints.
 */
export const authRateLimiter = rateLimit({
   windowMs: 60 * 1000, // 1 minute
   max: 5, // Limit each IP to 5 requests per windowMs
   message: "Too many requests from this IP, please try again later",
   standardHeaders: true, // Return rate limit info in `RateLimit-*` headers
   legacyHeaders: false, // Disable `X-RateLimit-*` headers
   handler: (req, res) => {
      res.status(429).json({
         error: "TooManyRequestsError",
         message: "Too many authentication attempts, please try again later",
         statusCode: 429,
         timestamp: new Date().toISOString(),
      });
   },
});

/**
 * General Rate Limiter
 *
 * Applied to all other public endpoints
 * Limit: 100 requests per minute per IP
 *
 * Prevents API scraping and abuse while allowing normal usage.
 */
export const generalRateLimiter = rateLimit({
<<<<<<< HEAD
  windowMs: 60 * 1000, // 1 minute
  max: 100, // Limit each IP to 100 requests per windowMs
  message: 'Too many requests from this IP, please try again later',
  standardHeaders: true,
  legacyHeaders: false,
  handler: (req, res) => {
    res.status(429).json({
      error: 'TooManyRequestsError',
      message: 'Too many requests, please try again later',
      statusCode: 429,
      timestamp: new Date().toISOString(),
    });
  },
});
=======
   windowMs: 60 * 1000, // 1 minute
   max: 100, // Limit each IP to 100 requests per windowMs
   message: "Too many requests from this IP, please try again later",
   standardHeaders: true,
   legacyHeaders: false,
   handler: (req, res) => {
      res.status(429).json({
         error: "TooManyRequestsError",
         message: "Too many requests, please try again later",
         statusCode: 429,
         timestamp: new Date().toISOString(),
      });
   },
});

/**
 * Contact Form Rate Limiter
 *
 * Applied to contact form submission endpoint (/api/v1/contact)
 * Limit: 3 requests per hour per IP
 *
 * Prevents spam and abuse of contact form while allowing legitimate inquiries.
 */
export const contactFormRateLimiter = rateLimit({
   windowMs: 60 * 60 * 1000, // 1 hour
   max: 3, // Limit each IP to 3 requests per hour
   message:
      "Too many contact form submissions from this IP, please try again later",
   standardHeaders: true,
   legacyHeaders: false,
   handler: (req, res) => {
      res.status(429).json({
         success: false,
         error: "TooManyRequestsError",
         message:
            "Too many contact form submissions. Please try again in an hour.",
         statusCode: 429,
         timestamp: new Date().toISOString(),
      });
   },
});

/**
 * Booking Creation Rate Limiter
 *
 * Applied to booking creation and cancellation endpoints
 * Limit: 10 requests per hour per IP
 *
 * Prevents abuse while allowing legitimate booking operations.
 */
export const bookingCreationRateLimiter = rateLimit({
   windowMs: 60 * 60 * 1000, // 1 hour
   max: 10, // Limit each IP to 10 requests per hour
   message: "Too many booking requests from this IP, please try again later",
   standardHeaders: true,
   legacyHeaders: false,
   handler: (req, res) => {
      res.status(429).json({
         success: false,
         error: "TooManyRequestsError",
         message: "Too many booking requests. Please try again in an hour.",
         statusCode: 429,
         timestamp: new Date().toISOString(),
      });
   },
});

/**
 * Rate Limiters Object Export
 *
 * Provides a convenient way to access all rate limiters.
 */
export const rateLimiters = {
   auth: authRateLimiter,
   general: generalRateLimiter,
   contactForm: contactFormRateLimiter,
   bookingCreation: bookingCreationRateLimiter,
   default: generalRateLimiter,
};
>>>>>>> 6461081b
<|MERGE_RESOLUTION|>--- conflicted
+++ resolved
@@ -40,22 +40,6 @@
  * Prevents API scraping and abuse while allowing normal usage.
  */
 export const generalRateLimiter = rateLimit({
-<<<<<<< HEAD
-  windowMs: 60 * 1000, // 1 minute
-  max: 100, // Limit each IP to 100 requests per windowMs
-  message: 'Too many requests from this IP, please try again later',
-  standardHeaders: true,
-  legacyHeaders: false,
-  handler: (req, res) => {
-    res.status(429).json({
-      error: 'TooManyRequestsError',
-      message: 'Too many requests, please try again later',
-      statusCode: 429,
-      timestamp: new Date().toISOString(),
-    });
-  },
-});
-=======
    windowMs: 60 * 1000, // 1 minute
    max: 100, // Limit each IP to 100 requests per windowMs
    message: "Too many requests from this IP, please try again later",
@@ -134,5 +118,4 @@
    contactForm: contactFormRateLimiter,
    bookingCreation: bookingCreationRateLimiter,
    default: generalRateLimiter,
-};
->>>>>>> 6461081b
+};